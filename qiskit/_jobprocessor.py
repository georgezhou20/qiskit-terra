from concurrent import futures
from threading import Lock
import sys
import time
import random
import string
from qiskit._result import Result
<<<<<<< HEAD
import qiskit.backends as backends
=======

from IBMQuantumExperience.IBMQuantumExperience import IBMQuantumExperience
from IBMQuantumExperience.IBMQuantumExperience import ApiError

# Stable Modules
>>>>>>> 03222c96
from qiskit import QISKitError
from qiskit import _openquantumcompiler as openquantumcompiler
from IBMQuantumExperience.IBMQuantumExperience import (IBMQuantumExperience,
                                                       ApiError)

def run_local_backend(qobj):
    """Run a program of compiled quantum circuits on the local machine.

    Args:
        qobj (dict): quantum object dictionary

    Returns:
      Dictionary of form,
      job_result = {
        "status": DATA,
        "result" : [
          {
            "data": DATA,
            "status": DATA,
          },
            ...
        ]
        "name": DATA,
        "backend": DATA
      }
    """
<<<<<<< HEAD
    for circ in qobj['circuits']:
        if circ['compiled_circuit'] is None:
            compiled_circuit = openquantumcompiler.compile(circ['circuit'])
            circ['compiled_circuit'] = openquantumcompiler.dag2json(compiled_circuit)
    BackendClass = backends.get_backend_class(qobj['config']['backend'])
    backend = BackendClass(qobj)
    return backend.run()
=======
    for circuit in qobj['circuits']:
        if circuit['compiled_circuit'] is None:
            compiled_circuit = openquantumcompiler.compile(circuit['circuit'],
                                                           format='json')
            circuit['compiled_circuit'] = compiled_circuit
    local_simulator = simulators.LocalSimulator(qobj)
    local_simulator.run()
    return local_simulator.result()
>>>>>>> 03222c96

def run_remote_backend(qobj, api, wait=5, timeout=60, silent=True):
    """
    Args:
        qobj (dict): quantum object dictionary
        api (IBMQuantumExperience): IBMQuantumExperience API connection

    Raises:
        QISKitError: if "ERROR" string in server response.
    """
    api_jobs = []
    for circuit in qobj['circuits']:
        if (('compiled_circuit_qasm' not in circuit) or
            (circuit['compiled_circuit_qasm'] is None)):
            compiled_circuit = openquantumcompiler.compile(
                circuit['circuit'].qasm())
            circuit['compiled_circuit_qasm'] = compiled_circuit.qasm(qeflag=True)
        if isinstance(circuit['compiled_circuit_qasm'], bytes):
            api_jobs.append({'qasm': circuit['compiled_circuit_qasm'].decode()})
        else:
            api_jobs.append({'qasm': circuit['compiled_circuit_qasm']})

    seed0 = qobj['circuits'][0]['config']['seed']
    output = api.run_job(api_jobs, qobj['config']['backend'],
                         shots=qobj['config']['shots'],
                         max_credits=qobj['config']['max_credits'],
                         seed=seed0)
    if 'ERROR' in output:
        raise QISKitError(output['ERROR'])
    job_result = _wait_for_job(output['id'], api, wait=wait, timeout=timeout, silent=silent)
    job_result['name'] = qobj['id']
    job_result['backend'] = qobj['config']['backend']
    this_result = Result(job_result, qobj)
    return this_result

def _wait_for_job(jobid, api, wait=5, timeout=60, silent=True):
    """Wait until all online ran circuits of a qobj are 'COMPLETED'.

    Args:
        jobid:  is a list of id strings.
        api (IBMQuantumExperience): IBMQuantumExperience API connection
        wait (int):  is the time to wait between requests, in seconds
        timeout (int):  is how long we wait before failing, in seconds
        silent (bool): is an option to print out the running information or
            not

    Returns:
        A list of results that correspond to the jobids.

    Raises:
        QISKitError:
    """
    timer = 0
    timeout_over = False
    job_result = api.get_job(jobid)
    if 'status' not in job_result:
        from pprint import pformat
        raise QISKitError("get_job didn't return status: %s" % (pformat(job_result)))

    while job_result['status'] == 'RUNNING':
        if timer >= timeout:
            return {'status': 'ERROR', 'result': 'Time Out'}
        time.sleep(wait)
        timer += wait
        if not silent:
            print('status = %s (%d seconds)' % (job_result['status'], timer))
        job_result = api.get_job(jobid)

        if 'status' not in job_result:
            from pprint import pformat
            raise QISKitError("get_job didn't return status: %s" % (pformat(job_result)))
        if job_result['status'] == 'ERROR_CREATING_JOB' or job_result['status'] == 'ERROR_RUNNING_JOB':
            return {'status': 'ERROR', 'result': job_result['status']}

    # Get the results
    job_result_return = []
    for index in range(len(job_result['qasms'])):
        job_result_return.append({'data': job_result['qasms'][index]['data'],
                                  'status': job_result['qasms'][index]['status']})
    return {'status': job_result['status'], 'result': job_result_return}

def remote_backends(api):
    """Get the remote backends.

    Queries network API if it exists and gets the backends that are online.

    Returns:
        List of online backends if the online api has been set or an empty
        list of it has not been set.
    """
    return [backend['name'] for backend in api.available_backends() ]

class QuantumJob():
    """Creates a quantum circuit job"""

    def __init__(self, circuits, backend='local_qasm_simulator',
                 circuit_configs=None, timeout=60, seed=None,
                 resources={'max_credits': 3}, shots=1024, names=None,
                 doCompile=False, preformatted=False):
        """
        Args:
            circuit (QuantumCircuit | qobj): QuantumCircuit or list of QuantumCircuit
                objects for job.
            backend (str): the backend to run the circuit on.
            resources (dict): resource requirements of job.
            timeout (float): timeout for job in seconds.
            coupling_map (dict): A directed graph of coupling::

                {
                 control(int):
                     [
                         target1(int),
                         target2(int),
                         , ...
                    ],
                     ...
                }

                eg. {0: [2], 1: [2], 3: [2]}

            initial_layout (dict): A mapping of qubit to qubit::

                                  {
                                    ("q", strart(int)): ("q", final(int)),
                                    ...
                                  }
                                  eg.
                                  {
                                    ("q", 0): ("q", 0),
                                    ("q", 1): ("q", 1),
                                    ("q", 2): ("q", 2),
                                    ("q", 3): ("q", 3)
                                  }
            shots (int): the number of shots
            max_credits (int): the max credits to use 3, or 5
            seed (int): the intial seed the simulatros use
            circuit_type (str): "compiled_dag" or "uncompiled_dag" or
                "quantum_circuit"
            preformated (bool): the objects in circuits are already compiled
                and formatted (qasm for online, json for local). If true the
                parameters "names" and "circuit_configs" must also be defined
                of the same length as "circuits".
        """
        if isinstance(circuits, list):
            self.circuits = circuits
        else:
            self.circuits = [circuits]
        if names is None:
            self.names = []
            for circuit in range(len(self.circuits)):
                self.names.append(
                    ''.join([random.choice(string.ascii_letters +
                                           string.digits)
                             for i in range(10)]))
        elif isinstance(names, list):
            self.names = names
        else:
            self.names = [names]
        self._local_backends = backends.local_backends()
        self.timeout = timeout
        # check whether circuits have already been compiled
        # and formatted for backend.
        if preformatted:
            self.qobj = circuits
            self.backend = self.qobj['config']['backend']
            self.resources = {'max_credits':
                              self.qobj['config']['max_credits']}
        else:
            self.backend = backend
            self.resources = resources
            # local and remote backends currently need different
            # compilied circuit formats
            formatted_circuits = []
            if doCompile:
                for circuit in self.circuits:
                    formatted_circuits.append(None)
            else:
                if backend in self._local_backends:
                    for circuit in self.circuits:
                        formatted_circuits.append(openquantumcompiler.dag2json(circuit))
                else:
                    for circuit in self.circuits:
                        formatted_circuits.append(circuit.qasm(qeflag=True))
            # create circuit component of qobj
            circuitRecords = []
            if circuit_configs is None:
                config = {'coupling_map': None,
                          'basis_gates': 'u1,u2,u3,cx,id',
                          'layout': None,
                          'seed': seed}
                circuit_configs = [config] * len(self.circuits)
            for circuit, fcircuit, name, config in zip(self.circuits,
                                                       formatted_circuits,
                                                       self.names,
                                                       circuit_configs):
                record = {
                    'name': name,
                    'compiled_circuit': None if doCompile else fcircuit,
                    'compiled_circuit_qasm': None if doCompile else fcircuit,
                    'circuit': circuit,
                    'config': config
                }
                circuitRecords.append(record)
            qobjid = ''.join([random.choice(
                string.ascii_letters + string.digits) for i in range(10)])
            self.qobj = {'id': qobjid,
                         'config': {
                             'max_credits': resources['max_credits'],
                             'shots': shots,
                             'backend': backend
                         },
                         'circuits': circuitRecords
            }
        self.seed = seed
        self.result = None
        self.doCompile = doCompile


class JobProcessor():
    """
    process a bunch of jobs and collect the results
    """
    def __init__(self, q_jobs, callback, max_workers=1, token=None, url=None, api=None):
        """
        Args:
            q_jobs (list(QuantumJob)): List of QuantumJob objects.
            callback (fn(results)): The function that will be called when all
                jobs finish. The signature of the function must be:
                fn(results)
                results: A list of Result objects.
            max_workers (int): The maximum number of workers to use.
            token (str): Server API token
            url (str): Server URL.
            api (IBMQuantumExperience): API instance to use. If set,
                /token/ and /url/ are ignored.
        """
        self.q_jobs = q_jobs
        self.max_workers = max_workers
        # check whether any jobs are remote
        self._local_backends = backends.local_backends()
        self.online = any(qj.backend not in self._local_backends for qj in q_jobs)
        self.futures = {}
        self.lock = Lock()
        # Set a default dummy callback just in case the user doesn't want
        # to pass any callback.
        self.callback = (lambda rs:()) if callback is None else callback
        self.num_jobs = len(self.q_jobs)
        self.jobs_results = []
        if self.online:
            self._api = api if api else IBMQuantumExperience(token,
                                                             {"url": url},
                                                             verify=True)
            self._online_backends = remote_backends(self._api)
            self._api_config = {}
            self._api_config["token"] = token
            self._api_config["url"] =  {"url": url}
        else:
            self._api = None
            self._online_backends = None
            self._api_config = None
        if self.online:
            # I/O intensive -> use ThreadedPoolExecutor
            self.executor_class = futures.ThreadPoolExecutor
        else:
            # CPU intensive -> use ProcessPoolExecutor
            self.executor_class = futures.ProcessPoolExecutor

    def _job_done_callback(self, future):
        try:
            result = future.result()
        except Exception as ex:
            result = Result({'status': 'ERROR',
                             'result': [str(ex)]},
                            future.qobj)
        with self.lock:
            self.futures[future]['result'] = result
            self.jobs_results.append(result)
            if self.num_jobs != 0:
                self.num_jobs -= 1
        # Call the callback when all jobs have finished
        if self.num_jobs == 0:
            if not future.silent:
                import pprint
                pprint.pprint(result)
                sys.stdout.flush()
            self.callback(self.jobs_results)

    def submit(self, silent=True):
        """Process/submit jobs

        Args:
            silent (bool): print results if true.
        """
        executor = self.executor_class(max_workers=self.max_workers)
        for q_job in self.q_jobs:
            if q_job.backend in self._local_backends:
                future = executor.submit(run_local_backend,
                                         q_job.qobj)
            elif self.online and q_job.backend in self._online_backends:
                future = executor.submit(run_remote_backend,
                                         q_job.qobj,
                                         self._api)
            future.silent = silent
            future.qobj = q_job.qobj
            future.add_done_callback(self._job_done_callback)
            self.futures[future] = q_job.qobj<|MERGE_RESOLUTION|>--- conflicted
+++ resolved
@@ -5,15 +5,7 @@
 import random
 import string
 from qiskit._result import Result
-<<<<<<< HEAD
 import qiskit.backends as backends
-=======
-
-from IBMQuantumExperience.IBMQuantumExperience import IBMQuantumExperience
-from IBMQuantumExperience.IBMQuantumExperience import ApiError
-
-# Stable Modules
->>>>>>> 03222c96
 from qiskit import QISKitError
 from qiskit import _openquantumcompiler as openquantumcompiler
 from IBMQuantumExperience.IBMQuantumExperience import (IBMQuantumExperience,
@@ -40,24 +32,13 @@
         "backend": DATA
       }
     """
-<<<<<<< HEAD
-    for circ in qobj['circuits']:
-        if circ['compiled_circuit'] is None:
-            compiled_circuit = openquantumcompiler.compile(circ['circuit'])
-            circ['compiled_circuit'] = openquantumcompiler.dag2json(compiled_circuit)
-    BackendClass = backends.get_backend_class(qobj['config']['backend'])
-    backend = BackendClass(qobj)
-    return backend.run()
-=======
     for circuit in qobj['circuits']:
         if circuit['compiled_circuit'] is None:
             compiled_circuit = openquantumcompiler.compile(circuit['circuit'],
                                                            format='json')
-            circuit['compiled_circuit'] = compiled_circuit
-    local_simulator = simulators.LocalSimulator(qobj)
-    local_simulator.run()
-    return local_simulator.result()
->>>>>>> 03222c96
+    BackendClass = backends.get_backend_class(qobj['config']['backend'])
+    backend = BackendClass(qobj)
+    return backend.run()
 
 def run_remote_backend(qobj, api, wait=5, timeout=60, silent=True):
     """
